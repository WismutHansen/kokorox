--- conflicted
+++ resolved
@@ -14,11 +14,9 @@
 serde_json = "1.0.135"
 tokio = { version = "1.0", features = ["fs", "io-util"] }
 ndarray-npy = "0.9.1"
-<<<<<<< HEAD
+
 mp3lame-encoder = "0.2.1"
 
-=======
->>>>>>> bc7fecde
 
 # ONNX Runtime dependencies
 ort = { version = "2.0.0-rc.9", default-features = true }
